import torch
import torch.nn as nn
import torch.nn.functional as F

def bilinear_kernel_init(w):
    """Initialize transposed conv kernel with bilinear upsampling weights"""
    c1, c2, k, _ = w.shape #weight shape: (out_channels, in_channels, kernel_size, kernel_size)
    f = (k + 1) // 2
    center = f - 1 if k % 2 == 1 else f - 0.5
    og = torch.arange(k).float()
    filt = (1 - torch.abs(og - center) / f).unsqueeze(0)
    weight = filt.T @ filt
    w.data.zero_()
    for i in range(c1):
        for j in range(c2):
            if i == j:
                w.data[i, j] = weight

class DSPNetSegmentationHead(nn.Module):
    def __init__(self, num_classes):
        super().__init__()

<<<<<<< HEAD
        # Input channels from ResNetBackbone (original channels)
        self.res3_in_channels = 512   # C3_original
        self.res4_in_channels = 1024  # C4_original
        self.res5_in_channels = 2048  # C5_original

        # Process C3 path
        self.path_c3 = nn.Sequential(
            nn.Conv2d(self.res3_in_channels, 128, kernel_size=1, bias=False),
            nn.BatchNorm2d(128),
            nn.ReLU(inplace=True),
            nn.Conv2d(128, 128, kernel_size=3, padding=1, bias=False),
            nn.BatchNorm2d(128),
            nn.ReLU(inplace=True)
        )

        # Process C4 path
        self.path_c4 = nn.Sequential(
            nn.Conv2d(self.res4_in_channels, 256, kernel_size=1, bias=False),
            nn.BatchNorm2d(256),
            nn.ReLU(inplace=True),
            nn.Conv2d(256, 256, kernel_size=3, padding=1, bias=False),
            nn.BatchNorm2d(256),
            nn.ReLU(inplace=True)
        )

        # Process C5 path for Pyramid Pooling Module (PPM)
        self.path_c5_for_ppm = nn.Sequential(
            nn.Conv2d(self.res5_in_channels, 512, kernel_size=1, bias=False),
            nn.BatchNorm2d(512),
            nn.ReLU(inplace=True)
        )
        
        ppm_in_channels = 512 
        self.ppm_pool_scales = [1, 2, 3, 6] 
        ppm_inter_channels = ppm_in_channels // len(self.ppm_pool_scales)

        self.ppm_convs = nn.ModuleList()
        for scale in self.ppm_pool_scales:
            self.ppm_convs.append(nn.Sequential(
                nn.AdaptiveAvgPool2d(output_size=(scale, scale)),
                nn.Conv2d(ppm_in_channels, ppm_inter_channels, kernel_size=1, bias=False),
                nn.BatchNorm2d(ppm_inter_channels),
                nn.ReLU(inplace=True)
            ))
        
        ppm_concat_channels = ppm_in_channels + len(self.ppm_pool_scales) * ppm_inter_channels # 512 (original path) + 4 * 128 = 1024
        
        fuse_in_channels = 128 + 256 + ppm_concat_channels # 128 (from C3) + 256 (from C4) + 1024 (from PPM) = 1408
        
        self.fuse_conv1 = nn.Conv2d(fuse_in_channels, 256, kernel_size=3, padding=1, bias=False)
        self.fuse_bn1 = nn.BatchNorm2d(256)
        self.fuse_relu1 = nn.ReLU(inplace=True)
        self.fuse_conv2 = nn.Conv2d(256, num_classes, kernel_size=1, bias=False)

        self.deconv = nn.ConvTranspose2d(num_classes, num_classes, kernel_size=4, stride=2, padding=1, bias=False)
        if self.deconv.weight.requires_grad:
             bilinear_kernel_init(self.deconv.weight)

    def forward(self, c3_feat, c4_feat, c5_feat):
        target_h_8, target_w_8 = c3_feat.shape[2:]
        target_size_h8_w8 = (target_h_8, target_w_8)

        path_c3_out = self.path_c3(c3_feat)
        
        path_c4_processed = self.path_c4(c4_feat)
        path_c4_out = F.interpolate(path_c4_processed, size=target_size_h8_w8, mode='bilinear', align_corners=False)

        c5_ppm_input = self.path_c5_for_ppm(c5_feat)
        
        ppm_branch_outputs = []
        for ppm_conv_layer in self.ppm_convs:
            pooled = ppm_conv_layer(c5_ppm_input)
            ppm_branch_outputs.append(F.interpolate(pooled, size=c5_ppm_input.shape[2:], mode='bilinear', align_corners=False))
        
        # Concatenate the original feature map (c5_ppm_input) with the outputs of the pooling branches
        ppm_concat = torch.cat([c5_ppm_input] + ppm_branch_outputs, dim=1)
        ppm_fused_upsampled = F.interpolate(ppm_concat, size=target_size_h8_w8, mode='bilinear', align_corners=False)

        concat_features = torch.cat([path_c3_out, path_c4_out, ppm_fused_upsampled], dim=1)

        fused_out = self.fuse_relu1(self.fuse_bn1(self.fuse_conv1(concat_features)))
        final_logits = self.fuse_conv2(fused_out)

        final_seg_out = self.deconv(final_logits)
        return final_seg_out
=======
        # Local feature conv
        self.res3_conv = nn.Conv2d(128, 128, kernel_size=3, padding=1, bias=False)
        self.res4_conv = nn.Conv2d(256, 256, kernel_size=3, padding=1, bias=False)

        # Global prior: from res5
        self.global_pools = nn.ModuleList([
            nn.Sequential(
                nn.AdaptiveAvgPool2d(output_size),
                nn.Conv2d(512, out_ch, kernel_size=1, bias=False)
            ) for output_size, out_ch in zip([(4, 8), (8, 16), (16, 32)], [128, 256, 512]) # 3 avg pool 
        ])

        # Final fusion conv (total input channels = 1792)
        self.fuse_conv = nn.Sequential(
            nn.Conv2d(1792, 256, kernel_size=3, padding=1, bias=False), #bias=False, SegNet 기반
            nn.ReLU(inplace=True), 
            nn.Conv2d(256, num_classes, kernel_size=1, bias=False)
        )

        # Upsample to H/4 ("decrease the segmentation output size by 4-fold in terms of both height and width")
        self.deconv = nn.ConvTranspose2d(num_classes, num_classes, kernel_size=4, stride=2, padding=1, bias=False)
        if self.deconv.weight.requires_grad:
            bilinear_kernel_init(self.deconv.weight)

    def forward(self, res3_feat, res4_feat, res5_feat):
        res3_out = self.res3_conv(res3_feat)  # (B,128,H/8,W/8)
        res4_out = F.interpolate(self.res4_conv(res4_feat), size=res3_out.shape[2:], mode='bilinear', align_corners=False)  # (B,256,H/8,W/8)

        # Global path
        global_feats = []
        global_feats.append(F.interpolate(res5_feat, size=res3_out.shape[2:], mode='bilinear', align_corners=False))  # (B,512,H/8,W/8)
        for pool in self.global_pools:
            pooled = pool(res5_feat)  # (B,C,H',W') depending on scale
            upsampled = F.interpolate(pooled, size=res3_out.shape[2:], mode='bilinear', align_corners=False)
            global_feats.append(upsampled)

        # Concat all
        concat = torch.cat([res3_out, res4_out] + global_feats, dim=1)  # (B,1792,H/8,W/8)

        out = self.fuse_conv(concat)  # (B,num_classes,H/8,W/8)
        out = self.deconv(out)       # (B,num_classes,H/4,W/4)
        return out
>>>>>>> 7cf02409
<|MERGE_RESOLUTION|>--- conflicted
+++ resolved
@@ -20,133 +20,85 @@
     def __init__(self, num_classes):
         super().__init__()
 
-<<<<<<< HEAD
-        # Input channels from ResNetBackbone (original channels)
-        self.res3_in_channels = 512   # C3_original
-        self.res4_in_channels = 1024  # C4_original
-        self.res5_in_channels = 2048  # C5_original
+        # Input channels from ResNetBackbone (reduced features)
+        self.res3_reduced_in_channels = 128 # From backbone.reduce_c3
+        self.res4_reduced_in_channels = 256 # From backbone.reduce_c4
+        self.res5_reduced_in_channels = 512 # From backbone.reduce_c5
 
-        # Process C3 path
-        self.path_c3 = nn.Sequential(
-            nn.Conv2d(self.res3_in_channels, 128, kernel_size=1, bias=False),
-            nn.BatchNorm2d(128),
+        # Output channels for these intermediate convs, aligned with diagram
+        res3_conv_out_channels = 64    # Diagram suggests 64ch from res3_reduced path
+        res4_conv_out_channels = 128   # Diagram suggests 128ch from res4_reduced path
+
+        # Conv on res3_reduced and res4_reduced
+        self.res3_conv = nn.Conv2d(self.res3_reduced_in_channels, res3_conv_out_channels, kernel_size=3, padding=1, bias=False)
+        self.res4_conv = nn.Conv2d(self.res4_reduced_in_channels, res4_conv_out_channels, kernel_size=3, padding=1, bias=False)
+
+        # Global prior from res5_reduced with multi-scale pooling (aligned with diagram: 4 scales)
+        self.pool_scales = [1, 2, 4, 8] # Output spatial sizes for AdaptiveAvgPool2d
+        # Output channels after 1x1 conv on pooled features, aligned with diagram
+        global_pool_out_channels = [512, 256, 128, 64] 
+        
+        self.global_convs = nn.ModuleList([
+            nn.Sequential(
+                nn.AdaptiveAvgPool2d(scale),
+                nn.Conv2d(self.res5_reduced_in_channels, out_ch, kernel_size=1, bias=False)
+            ) for scale, out_ch in zip(self.pool_scales, global_pool_out_channels)
+        ])
+
+        # Calculate in_channels for fuse_conv, aligned with diagram
+        # Diagram: 64 (from res3 path) + 128 (from res4 path) + (512+256+128+64 from global_pools) = 1152
+        fuse_in_channels = res3_conv_out_channels + res4_conv_out_channels + sum(global_pool_out_channels)
+        # Expected: 64 + 128 + 960 = 1152
+
+        # Fuse all features
+        # The output channel of the first conv in fuse_conv (e.g., 256) can be tuned.
+        # Diagram does not specify this intermediate channel count for the fuse block.
+        # Let's keep it at 256 for now, as in the original user code for fuse_conv.
+        fuse_intermediate_channels = 256 
+        self.fuse_conv = nn.Sequential(
+            nn.Conv2d(fuse_in_channels, fuse_intermediate_channels, kernel_size=3, padding=1, bias=False),
             nn.ReLU(inplace=True),
-            nn.Conv2d(128, 128, kernel_size=3, padding=1, bias=False),
-            nn.BatchNorm2d(128),
-            nn.ReLU(inplace=True)
+            nn.Conv2d(fuse_intermediate_channels, num_classes, kernel_size=1, bias=False)
         )
 
-        # Process C4 path
-        self.path_c4 = nn.Sequential(
-            nn.Conv2d(self.res4_in_channels, 256, kernel_size=1, bias=False),
-            nn.BatchNorm2d(256),
-            nn.ReLU(inplace=True),
-            nn.Conv2d(256, 256, kernel_size=3, padding=1, bias=False),
-            nn.BatchNorm2d(256),
-            nn.ReLU(inplace=True)
-        )
-
-        # Process C5 path for Pyramid Pooling Module (PPM)
-        self.path_c5_for_ppm = nn.Sequential(
-            nn.Conv2d(self.res5_in_channels, 512, kernel_size=1, bias=False),
-            nn.BatchNorm2d(512),
-            nn.ReLU(inplace=True)
-        )
-        
-        ppm_in_channels = 512 
-        self.ppm_pool_scales = [1, 2, 3, 6] 
-        ppm_inter_channels = ppm_in_channels // len(self.ppm_pool_scales)
-
-        self.ppm_convs = nn.ModuleList()
-        for scale in self.ppm_pool_scales:
-            self.ppm_convs.append(nn.Sequential(
-                nn.AdaptiveAvgPool2d(output_size=(scale, scale)),
-                nn.Conv2d(ppm_in_channels, ppm_inter_channels, kernel_size=1, bias=False),
-                nn.BatchNorm2d(ppm_inter_channels),
-                nn.ReLU(inplace=True)
-            ))
-        
-        ppm_concat_channels = ppm_in_channels + len(self.ppm_pool_scales) * ppm_inter_channels # 512 (original path) + 4 * 128 = 1024
-        
-        fuse_in_channels = 128 + 256 + ppm_concat_channels # 128 (from C3) + 256 (from C4) + 1024 (from PPM) = 1408
-        
-        self.fuse_conv1 = nn.Conv2d(fuse_in_channels, 256, kernel_size=3, padding=1, bias=False)
-        self.fuse_bn1 = nn.BatchNorm2d(256)
-        self.fuse_relu1 = nn.ReLU(inplace=True)
-        self.fuse_conv2 = nn.Conv2d(256, num_classes, kernel_size=1, bias=False)
-
-        self.deconv = nn.ConvTranspose2d(num_classes, num_classes, kernel_size=4, stride=2, padding=1, bias=False)
-        if self.deconv.weight.requires_grad:
-             bilinear_kernel_init(self.deconv.weight)
-
-    def forward(self, c3_feat, c4_feat, c5_feat):
-        target_h_8, target_w_8 = c3_feat.shape[2:]
-        target_size_h8_w8 = (target_h_8, target_w_8)
-
-        path_c3_out = self.path_c3(c3_feat)
-        
-        path_c4_processed = self.path_c4(c4_feat)
-        path_c4_out = F.interpolate(path_c4_processed, size=target_size_h8_w8, mode='bilinear', align_corners=False)
-
-        c5_ppm_input = self.path_c5_for_ppm(c5_feat)
-        
-        ppm_branch_outputs = []
-        for ppm_conv_layer in self.ppm_convs:
-            pooled = ppm_conv_layer(c5_ppm_input)
-            ppm_branch_outputs.append(F.interpolate(pooled, size=c5_ppm_input.shape[2:], mode='bilinear', align_corners=False))
-        
-        # Concatenate the original feature map (c5_ppm_input) with the outputs of the pooling branches
-        ppm_concat = torch.cat([c5_ppm_input] + ppm_branch_outputs, dim=1)
-        ppm_fused_upsampled = F.interpolate(ppm_concat, size=target_size_h8_w8, mode='bilinear', align_corners=False)
-
-        concat_features = torch.cat([path_c3_out, path_c4_out, ppm_fused_upsampled], dim=1)
-
-        fused_out = self.fuse_relu1(self.fuse_bn1(self.fuse_conv1(concat_features)))
-        final_logits = self.fuse_conv2(fused_out)
-
-        final_seg_out = self.deconv(final_logits)
-        return final_seg_out
-=======
-        # Local feature conv
-        self.res3_conv = nn.Conv2d(128, 128, kernel_size=3, padding=1, bias=False)
-        self.res4_conv = nn.Conv2d(256, 256, kernel_size=3, padding=1, bias=False)
-
-        # Global prior: from res5
-        self.global_pools = nn.ModuleList([
-            nn.Sequential(
-                nn.AdaptiveAvgPool2d(output_size),
-                nn.Conv2d(512, out_ch, kernel_size=1, bias=False)
-            ) for output_size, out_ch in zip([(4, 8), (8, 16), (16, 32)], [128, 256, 512]) # 3 avg pool 
-        ])
-
-        # Final fusion conv (total input channels = 1792)
-        self.fuse_conv = nn.Sequential(
-            nn.Conv2d(1792, 256, kernel_size=3, padding=1, bias=False), #bias=False, SegNet 기반
-            nn.ReLU(inplace=True), 
-            nn.Conv2d(256, num_classes, kernel_size=1, bias=False)
-        )
-
-        # Upsample to H/4 ("decrease the segmentation output size by 4-fold in terms of both height and width")
-        self.deconv = nn.ConvTranspose2d(num_classes, num_classes, kernel_size=4, stride=2, padding=1, bias=False)
+        self.deconv = nn.ConvTranspose2d(num_classes, num_classes, kernel_size=8, stride=4, padding=2, bias=False)
         if self.deconv.weight.requires_grad:
             bilinear_kernel_init(self.deconv.weight)
 
-    def forward(self, res3_feat, res4_feat, res5_feat):
-        res3_out = self.res3_conv(res3_feat)  # (B,128,H/8,W/8)
-        res4_out = F.interpolate(self.res4_conv(res4_feat), size=res3_out.shape[2:], mode='bilinear', align_corners=False)  # (B,256,H/8,W/8)
+    # Arguments renamed to reflect they are channel-reduced features from the backbone
+    def forward(self, res3_reduced_feat, res4_reduced_feat, res5_reduced_feat):
+        # res3_reduced_feat: (B, 128, H/8, W/8)
+        # res4_reduced_feat: (B, 256, H/16, W/16)
+        # res5_reduced_feat: (B, 512, H/32, W/32)
 
-        # Global path
-        global_feats = []
-        global_feats.append(F.interpolate(res5_feat, size=res3_out.shape[2:], mode='bilinear', align_corners=False))  # (B,512,H/8,W/8)
-        for pool in self.global_pools:
-            pooled = pool(res5_feat)  # (B,C,H',W') depending on scale
-            upsampled = F.interpolate(pooled, size=res3_out.shape[2:], mode='bilinear', align_corners=False)
-            global_feats.append(upsampled)
+        target_size = res3_reduced_feat.shape[2:] # Target spatial size is H/8, W/8
+        
+        # Process res3_reduced_feat path
+        # Output: (B, 64, H/8, W/8)
+        path_res3_out = self.res3_conv(res3_reduced_feat)
+        
+        # Process res4_reduced_feat path
+        # Input: (B, 256, H/16, W/16), Output of conv: (B, 128, H/16, W/16)
+        path_res4_processed = self.res4_conv(res4_reduced_feat)
+        # Upsample to target_size (H/8, W/8). Output: (B, 128, H/8, W/8)
+        path_res4_out = F.interpolate(path_res4_processed, size=target_size, mode='bilinear', align_corners=False)
 
-        # Concat all
-        concat = torch.cat([res3_out, res4_out] + global_feats, dim=1)  # (B,1792,H/8,W/8)
+        # Global prior from res5_reduced_feat
+        global_feats_list = []
+        for layer in self.global_convs:
+            x = layer(res5_reduced_feat) # Pooled and 1x1 convolved
+            # Upsample to target_size (H/8, W/8)
+            x_upsampled = F.interpolate(x, size=target_size, mode='bilinear', align_corners=False)
+            global_feats_list.append(x_upsampled)
 
-        out = self.fuse_conv(concat)  # (B,num_classes,H/8,W/8)
-        out = self.deconv(out)       # (B,num_classes,H/4,W/4)
-        return out
->>>>>>> 7cf02409
+        # Concatenate all features (all should be at H/8, W/8 spatial resolution)
+        # Channels: 64 (res3 path) + 128 (res4 path) + 960 (global sum) = 1152
+        concat_features = torch.cat([path_res3_out, path_res4_out] + global_feats_list, dim=1)
+
+        # Fuse and predict
+        # Input: (B, 1152, H/8, W/8), Output: (B, num_classes, H/8, W/8)
+        fused_out = self.fuse_conv(concat_features)
+
+        # Final upsample to H/2 resolution (×4 from H/8)
+        final_seg_out = self.deconv(fused_out) # -> (B, num_classes, H/2, W/2)
+        return final_seg_out